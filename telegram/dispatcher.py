#!/usr/bin/env python
#
# A library that provides a Python interface to the Telegram Bot API
# Copyright (C) 2015-2016
# Leandro Toledo de Souza <devs@python-telegram-bot.org>
#
# This program is free software: you can redistribute it and/or modify
# it under the terms of the GNU Lesser Public License as published by
# the Free Software Foundation, either version 3 of the License, or
# (at your option) any later version.
#
# This program is distributed in the hope that it will be useful,
# but WITHOUT ANY WARRANTY; without even the implied warranty of
# MERCHANTABILITY or FITNESS FOR A PARTICULAR PURPOSE.  See the
# GNU Lesser Public License for more details.
#
# You should have received a copy of the GNU Lesser Public License
# along with this program.  If not, see [http://www.gnu.org/licenses/].

"""This module contains the Dispatcher class."""

import logging
from functools import wraps
from inspect import getargspec
from threading import Thread, BoundedSemaphore, Lock
from re import match
from time import sleep

from telegram import (TelegramError, Update, NullHandler)

H = NullHandler()
logging.getLogger(__name__).addHandler(H)

semaphore = None
running_async = 0
async_lock = Lock()


def run_async(func):
    """
    Function decorator that will run the function in a new thread. A function
    decorated with this will have to include **kwargs in their parameter list,
    which will contain all optional parameters.

    Args:
        func (function): The function to run in the thread.

    Returns:
        function:
    """

    @wraps(func)
    def pooled(*pargs, **kwargs):
        """
        A wrapper to run a thread in a thread pool
        """
        global running_async, async_lock
        result = func(*pargs, **kwargs)
        semaphore.release()
        with async_lock:
            running_async -= 1
        return result

    @wraps(func)
    def async_func(*pargs, **kwargs):
        """
        A wrapper to run a function in a thread
        """
        global running_async, async_lock
        thread = Thread(target=pooled, args=pargs, kwargs=kwargs)
        semaphore.acquire()
        with async_lock:
            running_async += 1
        thread.start()
        return thread

    return async_func


class Dispatcher:
    """
    This class dispatches all kinds of updates to its registered handlers.
    A handler is a function that usually takes the following parameters

        bot:
            The telegram.Bot instance that received the message
        update:
            The update that should be handled by the handler

    Error handlers take an additional parameter

        error:
            The TelegramError instance that was raised during processing the
            update

    All handlers, except error handlers, can also request more information by
    appending one or more of the following arguments in their argument list for
    convenience

        update_queue:
            The Queue instance which contains all new updates and is
            processed by the Dispatcher. Be careful with this - you might
            create an infinite loop.
        args:
            If the update is an instance str or telegram.Update, this will be
            a list that contains the content of the message split on spaces,
            except the first word (usually the command).
            Example: '/add item1 item2 item3' -> ['item1', 'item2', 'item3']
            For updates that contain inline queries, they will contain the
            whole query split on spaces.
            For other updates, args will be None

    In some cases handlers may need some context data to process the update. To
    procedure just queue in  update_queue.put(update, context=context) or
    processUpdate(update,context=context).

        context:
            Extra data for handling updates.

    For regex-based handlers, you can also request information about the match.
    For all other handlers, these will be None

        groups:
            A tuple that contains the result of
            re.match(matcher, ...).groups()
        groupdict:
            A dictionary that contains the result of
            re.match(matcher, ...).groupdict()

    Args:
        bot (telegram.Bot): The bot object that should be passed to the
            handlers
        update_queue (UpdateQueue): The synchronized queue that will
            contain the updates.
    """
    def __init__(self, bot, update_queue, workers=4):
        self.bot = bot
        self.update_queue = update_queue
        self.telegram_message_handlers = []
        self.telegram_inline_handlers = []
        self.telegram_command_handlers = {}
        self.telegram_regex_handlers = {}
        self.string_regex_handlers = {}
        self.string_command_handlers = {}
        self.type_handlers = {}
        self.unknown_telegram_command_handlers = []
        self.unknown_string_command_handlers = []
        self.error_handlers = []
        self.logger = logging.getLogger(__name__)
        self.running = False
        self.__lock = Lock()

        global semaphore
        if not semaphore:
            semaphore = BoundedSemaphore(value=workers)
        else:
            self.logger.info("Semaphore already initialized, skipping.")

    class _Stop(object):
        """
        A class which objects can be passed into the update queue to stop the
        thread
        """
        pass

    def start(self):
        """
        Thread target of thread 'dispatcher'. Runs in background and processes
        the update queue.
        """

        self.__lock.acquire()
        if not self.running:
            self.running = True
            self.__lock.release()
            self.logger.info('Dispatcher thread started')

            while True:
                update = None

                try:
                    # Pop update from update queue.
                    # Blocks if no updates are available.
                    update, context = self.update_queue.get(context=True)

                    if type(update) is self._Stop:
                        self.running = False
                        break

                    self.processUpdate(update, context)
                    self.logger.debug('Processed Update: %s with context %s'
                                      % (update, context))

                # Dispatch any errors
                except TelegramError as te:
                    self.logger.warn("Error was raised while processing "
                                     "Update.")
                    self.dispatchError(update, te)

                # All other errors should not stop the thread, just print them
                except:
                    self.logger.exception("An uncaught error was raised while "
                                          "processing an update")
        else:
            self.__lock.release()
        self.logger.info('Dispatcher thread stopped')

    def stop(self):
        """
        Stops the thread
        """
        with self.__lock:
            if self.running:
                self.update_queue.put(self._Stop())
                while self.running:
                    sleep(0.1)

    def processUpdate(self, update, context=None):
        """
        Processes a single update.

        Args:
            update (any):
        """

        handled = False

        # Custom type handlers
        for t in self.type_handlers:
            if isinstance(update, t):
                self.dispatchType(update, context)
                handled = True

        # string update
        if type(update) is str and update.startswith('/'):
            self.dispatchStringCommand(update, context)
            handled = True
        elif type(update) is str:
            self.dispatchRegex(update, context)
            handled = True

        # An error happened while polling
        if isinstance(update, TelegramError):
            self.dispatchError(None, update)
            handled = True

        # Telegram update (regex)
<<<<<<< HEAD
        if isinstance(update, Update) and update.message is not None:
            self.dispatchRegex(update)
            handled = True

            # Telegram update (command)
            if update.message.text.startswith('/'):
                self.dispatchTelegramCommand(update)
=======
        if isinstance(update, Update):
            self.dispatchRegex(update, context)
            handled = True

        # Telegram update (command)
        if isinstance(update, Update) \
                and update.message.text.startswith('/'):
            self.dispatchTelegramCommand(update, context)
            handled = True

        # Telegram update (message)
        elif isinstance(update, Update):
            self.dispatchTelegramMessage(update, context)
            handled = True
>>>>>>> 44645d2c

            # Telegram update (message)
            else:
                self.dispatchTelegramMessage(update)
                handled = True
        elif isinstance(update, Update) and \
                (update.inline_query is not None or
                 update.chosen_inline_result is not None):
                self.dispatchTelegramInline(update)
                handled = True
        # Update not recognized
        if not handled:
            self.dispatchError(update, TelegramError(
                "Received update of unknown type %s" % type(update)))

    # Add Handlers
    def addTelegramMessageHandler(self, handler):
        """
        Registers a message handler in the Dispatcher.

        Args:
            handler (function): A function that takes (Bot, Update, *args) as
                arguments.
        """

        self.telegram_message_handlers.append(handler)

    def addTelegramInlineHandler(self, handler):
        """
        Registers an inline query handler in the Dispatcher.

        Args:
            handler (function): A function that takes (Bot, Update, *args) as
                arguments.
        """

        self.telegram_inline_handlers.append(handler)

    def addTelegramCommandHandler(self, command, handler):
        """
        Registers a command handler in the Dispatcher.

        Args:
            command (str): The command keyword that this handler should be
                listening to.
            handler (function): A function that takes (Bot, Update, *args) as
                arguments.
        """

        if command not in self.telegram_command_handlers:
            self.telegram_command_handlers[command] = []

        self.telegram_command_handlers[command].append(handler)

    def addTelegramRegexHandler(self, matcher, handler):
        """
        Registers a regex handler in the Dispatcher. If handlers will be
        called if re.match(matcher, update.message.text) is True.

        Args:
            matcher (str/__Regex): A regex string or compiled regex object that
                matches on messages that handler should be listening to
            handler (function): A function that takes (Bot, Update, *args) as
                arguments.
        """

        if matcher not in self.telegram_regex_handlers:
            self.telegram_regex_handlers[matcher] = []

        self.telegram_regex_handlers[matcher].append(handler)

    def addStringCommandHandler(self, command, handler):
        """
        Registers a string-command handler in the Dispatcher.

        Args:
            command (str): The command keyword that this handler should be
                listening to.
            handler (function): A function that takes (Bot, str, *args) as
                arguments.
        """

        if command not in self.string_command_handlers:
            self.string_command_handlers[command] = []

        self.string_command_handlers[command].append(handler)

    def addStringRegexHandler(self, matcher, handler):
        """
        Registers a regex handler in the Dispatcher. If handlers will be
        called if re.match(matcher, string) is True.

        Args:
            matcher (str/__Regex): A regex string or compiled regex object that
                matches on the string input that handler should be listening to
            handler (function): A function that takes (Bot, Update, *args) as
                arguments.
        """

        if matcher not in self.string_regex_handlers:
            self.string_regex_handlers[matcher] = []

        self.string_regex_handlers[matcher].append(handler)

    def addUnknownTelegramCommandHandler(self, handler):
        """
        Registers a command handler in the Dispatcher, that will receive all
        commands that have no associated handler.

        Args:
            handler (function): A function that takes (Bot, Update, *args) as
                arguments.
        """

        self.unknown_telegram_command_handlers.append(handler)

    def addUnknownStringCommandHandler(self, handler):
        """
        Registers a string-command handler in the Dispatcher, that will
        receive all commands that have no associated handler.

        Args:
            handler (function): A function that takes (Bot, str, *args) as
                arguments.
        """

        self.unknown_string_command_handlers.append(handler)

    def addErrorHandler(self, handler):
        """
        Registers an error handler in the Dispatcher.

        Args:
            handler (function): A function that takes (Bot, TelegramError) as
                arguments.
        """

        self.error_handlers.append(handler)

    def addTypeHandler(self, the_type, handler):
        """
        Registers a type handler in the Dispatcher. This allows you to send
        any type of object into the update queue.

        Args:
            the_type (type): The type this handler should listen to
            handler (function): A function that takes (Bot, type, *args) as
                arguments.
        """

        if the_type not in self.type_handlers:
            self.type_handlers[the_type] = []

        self.type_handlers[the_type].append(handler)

    # Remove Handlers
    def removeTelegramMessageHandler(self, handler):
        """
        De-registers a message handler.

        Args:
            handler (any):
        """

        if handler in self.telegram_message_handlers:
            self.telegram_message_handlers.remove(handler)

    def removeTelegramInlineHandler(self, handler):
        """
        De-registers an inline query handler.

        Args:
            handler (any):
        """

        if handler in self.telegram_inline_handlers:
            self.telegram_inline_handlers.remove(handler)

    def removeTelegramCommandHandler(self, command, handler):
        """
        De-registers a command handler.

        Args:
            command (str): The command
            handler (any):
        """

        if command in self.telegram_command_handlers \
                and handler in self.telegram_command_handlers[command]:
            self.telegram_command_handlers[command].remove(handler)

    def removeTelegramRegexHandler(self, matcher, handler):
        """
        De-registers a regex handler.

        Args:
            matcher (str/__Regex): The regex matcher object or string
            handler (any):
        """

        if matcher in self.telegram_regex_handlers \
                and handler in self.telegram_regex_handlers[matcher]:
            self.telegram_regex_handlers[matcher].remove(handler)

    def removeStringCommandHandler(self, command, handler):
        """
        De-registers a string-command handler.

        Args:
            command (str): The command
            handler (any):
        """

        if command in self.string_command_handlers \
                and handler in self.string_command_handlers[command]:
            self.string_command_handlers[command].remove(handler)

    def removeStringRegexHandler(self, matcher, handler):
        """
        De-registers a regex handler.

        Args:
            matcher (str/__Regex): The regex matcher object or string
            handler (any):
        """

        if matcher in self.string_regex_handlers \
                and handler in self.string_regex_handlers[matcher]:
            self.string_regex_handlers[matcher].remove(handler)

    def removeUnknownTelegramCommandHandler(self, handler):
        """
        De-registers an unknown-command handler.

        Args:
            handler (any):
        """

        if handler in self.unknown_telegram_command_handlers:
            self.unknown_telegram_command_handlers.remove(handler)

    def removeUnknownStringCommandHandler(self, handler):
        """
        De-registers an unknown-command handler.

        Args:
            handler (any):
        """

        if handler in self.unknown_string_command_handlers:
            self.unknown_string_command_handlers.remove(handler)

    def removeErrorHandler(self, handler):
        """
        De-registers an error handler.

        Args:
            handler (any):
        """

        if handler in self.error_handlers:
            self.error_handlers.remove(handler)

    def removeTypeHandler(self, the_type, handler):
        """
        De-registers a type handler.

        Args:
            handler (any):
        """

        if the_type in self.type_handlers \
                and handler in self.type_handlers[the_type]:
            self.type_handlers[the_type].remove(handler)

    def dispatchTelegramCommand(self, update, context=None):
        """
        Dispatches an update that contains a command.

        Args:
            command (str): The command keyword
            update (telegram.Update): The Telegram update that contains the
                command
        """

        command = update.message.text.split(' ')[0][1:].split('@')[0]

        if command in self.telegram_command_handlers:
            self.dispatchTo(self.telegram_command_handlers[command], update,
                            context=context)
        else:
            self.dispatchTo(self.unknown_telegram_command_handlers, update,
                            context=context)

    def dispatchRegex(self, update, context=None):
        """
        Dispatches an update to all string or telegram regex handlers that
        match the string/message content.

        Args:
            update (str, Update): The update that should be checked for matches
        """

        if isinstance(update, Update):
            handlers = self.telegram_regex_handlers
            to_match = update.message.text
        elif isinstance(update, str):
            handlers = self.string_regex_handlers
            to_match = update

        for matcher in handlers:
            m = match(matcher, to_match)
            if m:
                for handler in handlers[matcher]:
                    self.call_handler(handler,
                                      update,
                                      groups=m.groups(),
                                      groupdict=m.groupdict(),
                                      context=context)

    def dispatchStringCommand(self, update, context=None):
        """
        Dispatches a string-update that contains a command.

        Args:
            update (str): The string input
        """

        command = update.split(' ')[0][1:]

        if command in self.string_command_handlers:
            self.dispatchTo(self.string_command_handlers[command], update,
                            context=context)
        else:
            self.dispatchTo(self.unknown_string_command_handlers, update,
                            context=context)

    def dispatchType(self, update, context=None):
        """
        Dispatches an update of any type.

        Args:
            update (any): The update
        """

        for t in self.type_handlers:
            if isinstance(update, t):
                self.dispatchTo(self.type_handlers[t], update, context=context)

    def dispatchTelegramMessage(self, update, context=None):
        """
        Dispatches an update that contains a regular message.

        Args:
            update (telegram.Update): The Telegram update that contains the
                message.
        """

        self.dispatchTo(self.telegram_message_handlers, update,
                        context=context)

    def dispatchTelegramInline(self, update):
        """
        Dispatches an update that contains an inline update.

        Args:
            update (telegram.Update): The Telegram update that contains the
                message.
        """

        self.dispatchTo(self.telegram_inline_handlers, update)

    def dispatchError(self, update, error):
        """
        Dispatches an error.

        Args:
            update (any): The pdate that caused the error
            error (telegram.TelegramError): The Telegram error that was raised.
        """

        for handler in self.error_handlers:
            handler(self.bot, update, error)

    def dispatchTo(self, handlers, update, **kwargs):
        """
        Dispatches an update to a list of handlers.

        Args:
            handlers (list): A list of handler-functions.
            update (any): The update to be dispatched
        """

        for handler in handlers:
            self.call_handler(handler, update, **kwargs)

    def call_handler(self, handler, update, **kwargs):
        """
        Calls an update handler. Checks the handler for keyword arguments and
        fills them, if possible.

        Args:
            handler (function): An update handler function
            update (any): An update
        """

        target_kwargs = {}
        fargs = getargspec(handler).args

        '''
        async handlers will receive all optional arguments, since we can't
        their argument list.
        '''

        is_async = 'pargs' == getargspec(handler).varargs

        if is_async or 'update_queue' in fargs:
            target_kwargs['update_queue'] = self.update_queue

        if is_async or 'args' in fargs:
            if isinstance(update, Update) and update.message:
                args = update.message.text.split(' ')[1:]
            elif isinstance(update, Update) and update.inline_query:
                args = update.inline_query.query.split(' ')
            elif isinstance(update, str):
                args = update.split(' ')[1:]
            else:
                args = None

            target_kwargs['args'] = args

        if is_async or 'groups' in fargs:
            target_kwargs['groups'] = kwargs.get('groups', None)

        if is_async or 'groupdict' in fargs:
            target_kwargs['groupdict'] = kwargs.get('groupdict', None)

        if is_async or 'context' in fargs:
            target_kwargs['context'] = kwargs.get('context', None)

        handler(self.bot, update, **target_kwargs)<|MERGE_RESOLUTION|>--- conflicted
+++ resolved
@@ -245,39 +245,22 @@
             handled = True
 
         # Telegram update (regex)
-<<<<<<< HEAD
         if isinstance(update, Update) and update.message is not None:
-            self.dispatchRegex(update)
+            self.dispatchRegex(update, context)
             handled = True
 
             # Telegram update (command)
             if update.message.text.startswith('/'):
-                self.dispatchTelegramCommand(update)
-=======
-        if isinstance(update, Update):
-            self.dispatchRegex(update, context)
-            handled = True
-
-        # Telegram update (command)
-        if isinstance(update, Update) \
-                and update.message.text.startswith('/'):
-            self.dispatchTelegramCommand(update, context)
-            handled = True
-
-        # Telegram update (message)
-        elif isinstance(update, Update):
-            self.dispatchTelegramMessage(update, context)
-            handled = True
->>>>>>> 44645d2c
+                self.dispatchTelegramCommand(update, context)
 
             # Telegram update (message)
             else:
-                self.dispatchTelegramMessage(update)
+                self.dispatchTelegramMessage(update, context)
                 handled = True
         elif isinstance(update, Update) and \
                 (update.inline_query is not None or
                  update.chosen_inline_result is not None):
-                self.dispatchTelegramInline(update)
+                self.dispatchTelegramInline(update, context)
                 handled = True
         # Update not recognized
         if not handled:
@@ -630,7 +613,7 @@
         self.dispatchTo(self.telegram_message_handlers, update,
                         context=context)
 
-    def dispatchTelegramInline(self, update):
+    def dispatchTelegramInline(self, update, context=None):
         """
         Dispatches an update that contains an inline update.
 
@@ -639,7 +622,7 @@
                 message.
         """
 
-        self.dispatchTo(self.telegram_inline_handlers, update)
+        self.dispatchTo(self.telegram_inline_handlers, update, context=None)
 
     def dispatchError(self, update, error):
         """
