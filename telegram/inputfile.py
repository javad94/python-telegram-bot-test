#!/usr/bin/env python
# pylint: disable=W0622,E0611
#
# A library that provides a Python interface to the Telegram Bot API
# Copyright (C) 2015-2017
# Leandro Toledo de Souza <devs@python-telegram-bot.org>
#
# This program is free software: you can redistribute it and/or modify
# it under the terms of the GNU Lesser Public License as published by
# the Free Software Foundation, either version 3 of the License, or
# (at your option) any later version.
#
# This program is distributed in the hope that it will be useful,
# but WITHOUT ANY WARRANTY; without even the implied warranty of
# MERCHANTABILITY or FITNESS FOR A PARTICULAR PURPOSE.  See the
# GNU Lesser Public License for more details.
#
# You should have received a copy of the GNU Lesser Public License
# along with this program.  If not, see [http://www.gnu.org/licenses/].
"""This module contains an object that represents a Telegram InputFile."""

try:
    # python 3
    from email.generator import _make_boundary as choose_boundary
except ImportError:
    # python 2
    from mimetools import choose_boundary

import imghdr
import mimetypes
import os
import sys

from telegram import TelegramError

DEFAULT_MIME_TYPE = 'application/octet-stream'
USER_AGENT = 'Python Telegram Bot (https://github.com/python-telegram-bot/python-telegram-bot)'
FILE_TYPES = ('audio', 'document', 'photo', 'sticker', 'video', 'voice', 'certificate',
              'video_note')


class InputFile(object):
    """This object represents a Telegram InputFile."""

    def __init__(self, data):
        self.data = data
        self.boundary = choose_boundary()

<<<<<<< HEAD
        if 'audio' in data:
            self.input_name = 'audio'
            self.input_file = data.pop('audio')
        elif 'document' in data:
            self.input_name = 'document'
            self.input_file = data.pop('document')
        elif 'photo' in data:
            self.input_name = 'photo'
            self.input_file = data.pop('photo')
        elif 'sticker' in data:
            self.input_name = 'sticker'
            self.input_file = data.pop('sticker')
        elif 'video' in data:
            self.input_name = 'video'
            self.input_file = data.pop('video')
        elif 'voice' in data:
            self.input_name = 'voice'
            self.input_file = data.pop('voice')
        elif 'certificate' in data:
            self.input_name = 'certificate'
            self.input_file = data.pop('certificate')
        elif 'video_note' in data:
            self.input_name = 'video_note'
            self.input_file = data.pop('video_note')
=======
        for t in FILE_TYPES:
            if t in data:
                self.input_name = t
                self.input_file = data.pop(t)
                break
>>>>>>> c0e3453a
        else:
            raise TelegramError('Unknown inputfile type')

        if hasattr(self.input_file, 'read'):
            self.filename = None
            self.input_file_content = self.input_file.read()
            if 'filename' in data:
                self.filename = self.data.pop('filename')
            elif hasattr(self.input_file, 'name'):
                # on py2.7, pylint fails to understand this properly
                # pylint: disable=E1101
                self.filename = os.path.basename(self.input_file.name)

            try:
                self.mimetype = self.is_image(self.input_file_content)
                if not self.filename or '.' not in self.filename:
                    self.filename = self.mimetype.replace('/', '.')
            except TelegramError:
                self.mimetype = mimetypes.guess_type(self.filename)[0] or DEFAULT_MIME_TYPE

    @property
    def headers(self):
        """
        Returns:
            str:
        """
        return {'User-agent': USER_AGENT, 'Content-type': self.content_type}

    @property
    def content_type(self):
        """
        Returns:
            str:
        """
        return 'multipart/form-data; boundary=%s' % self.boundary

    def to_form(self):
        """
        Returns:
            str:
        """
        form = []
        form_boundary = '--' + self.boundary

        # Add data fields
        for name in iter(self.data):
            value = self.data[name]
            form.extend([
                form_boundary, 'Content-Disposition: form-data; name="%s"' % name, '', str(value)
            ])

# Add input_file to upload
        form.extend([
            form_boundary, 'Content-Disposition: form-data; name="%s"; filename="%s"' %
            (self.input_name,
             self.filename), 'Content-Type: %s' % self.mimetype, '', self.input_file_content
        ])

        form.append('--' + self.boundary + '--')
        form.append('')

        return self._parse(form)

    @staticmethod
    def _parse(form):
        """
        Returns:
            str:
        """
        if sys.version_info > (3,):
            # on Python 3 form needs to be byte encoded
            encoded_form = []
            for item in form:
                try:
                    encoded_form.append(item.encode())
                except AttributeError:
                    encoded_form.append(item)

            return b'\r\n'.join(encoded_form)
        return '\r\n'.join(form)

    @staticmethod
    def is_image(stream):
        """Check if the content file is an image by analyzing its headers.

        Args:
            stream (str): A str representing the content of a file.

        Returns:
            str: The str mimetype of an image.
        """
        image = imghdr.what(None, stream)
        if image:
            return 'image/%s' % image

        raise TelegramError('Could not parse file content')

    @staticmethod
    def is_inputfile(data):
        """Check if the request is a file request.

        Args:
            data (dict): A dict of (str, unicode) key/value pairs

        Returns:
            bool
        """
        if data:
            file_type = [i for i in iter(data) if i in FILE_TYPES]

            if file_type:
                file_content = data[file_type[0]]

                return hasattr(file_content, 'read')

        return False<|MERGE_RESOLUTION|>--- conflicted
+++ resolved
@@ -46,38 +46,11 @@
         self.data = data
         self.boundary = choose_boundary()
 
-<<<<<<< HEAD
-        if 'audio' in data:
-            self.input_name = 'audio'
-            self.input_file = data.pop('audio')
-        elif 'document' in data:
-            self.input_name = 'document'
-            self.input_file = data.pop('document')
-        elif 'photo' in data:
-            self.input_name = 'photo'
-            self.input_file = data.pop('photo')
-        elif 'sticker' in data:
-            self.input_name = 'sticker'
-            self.input_file = data.pop('sticker')
-        elif 'video' in data:
-            self.input_name = 'video'
-            self.input_file = data.pop('video')
-        elif 'voice' in data:
-            self.input_name = 'voice'
-            self.input_file = data.pop('voice')
-        elif 'certificate' in data:
-            self.input_name = 'certificate'
-            self.input_file = data.pop('certificate')
-        elif 'video_note' in data:
-            self.input_name = 'video_note'
-            self.input_file = data.pop('video_note')
-=======
         for t in FILE_TYPES:
             if t in data:
                 self.input_name = t
                 self.input_file = data.pop(t)
                 break
->>>>>>> c0e3453a
         else:
             raise TelegramError('Unknown inputfile type')
 
@@ -129,7 +102,7 @@
                 form_boundary, 'Content-Disposition: form-data; name="%s"' % name, '', str(value)
             ])
 
-# Add input_file to upload
+        # Add input_file to upload
         form.extend([
             form_boundary, 'Content-Disposition: form-data; name="%s"; filename="%s"' %
             (self.input_name,
